--- conflicted
+++ resolved
@@ -118,11 +118,7 @@
         <h2>Target Website</h2>
         <iframe 
           id="targetIframe"
-<<<<<<< HEAD
-          src="./landing-page.html" 
-=======
           src="${getTargetUrl()}" 
->>>>>>> 67d5e670
           width="900" 
           height="700" 
           frameborder="0"
@@ -893,147 +889,6 @@
   });
 }
 
-<<<<<<< HEAD
-// AI Assistant Function
-window.askAI = async function() {
-  if (!selectedElementInfo) {
-    updateAIStatus('Please select an element first', false);
-    return;
-  }
-  
-  const request = document.getElementById('aiRequest').value.trim();
-  if (!request) {
-    updateAIStatus('Please enter a request', false);
-    return;
-  }
-  
-  updateAIStatus('Processing your request...', true);
-  
-  try {
-    // Process the natural language request
-    const actions = await processAIRequest(request, selectedElementInfo);
-    
-    if (actions.length === 0) {
-      updateAIStatus('Could not understand the request. Try being more specific.', false);
-      return;
-    }
-    
-    // Apply each action
-    for (const action of actions) {
-      sendMessageToIframe(action);
-    }
-    
-    updateAIStatus(`Applied ${actions.length} change(s) successfully!`, true);
-    document.getElementById('aiRequest').value = ''; // Clear input
-    
-  } catch (error) {
-    updateAIStatus(`Error: ${error.message}`, false);
-  }
-}
-
-function updateAIStatus(message, success) {
-  const statusElement = document.getElementById('aiStatus');
-  statusElement.textContent = message;
-  statusElement.style.color = success ? '#28a745' : '#dc3545';
-}
-
-// Process natural language AI requests
-async function processAIRequest(request, elementInfo) {
-  // Hardcode your OpenAI API key here
-  const apiKey = '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'; // Replace with your actual API key
-  
-  if (!apiKey) {
-    throw new Error('Please set your OpenAI API key in the code');
-  }
-
-  const systemPrompt = `You are a web design assistant. The user has selected an HTML element and wants to modify it using natural language.
-
-Selected element info:
-- Tag: ${elementInfo.tagName}
-- ID: ${elementInfo.id || 'none'}
-- Classes: ${elementInfo.className || 'none'}
-- Current text: ${elementInfo.textContent}
-- CSS Selector: ${elementInfo.selector}
-
-Available actions you can return:
-1. changeText: Change text content
-2. changeStyle: Modify CSS properties (color, backgroundColor, fontSize, fontWeight, fontStyle, textDecoration, textAlign, etc.)
-3. changeHTML: Replace HTML content
-4. addClass: Add CSS class
-5. removeClass: Remove CSS class
-6. hide: Hide element
-7. show: Show element
-
-Return ONLY a JSON array of actions. Each action should have:
-- action: the action type
-- selector: "${elementInfo.selector}" (always use this exact selector)
-- For changeText: content (the new text)
-- For changeStyle: property and value
-- For changeHTML: content (the new HTML)
-- For addClass/removeClass: value (the class name)
-
-Examples:
-User: "make this red and bold"
-Response: [
-  {"action": "changeStyle", "selector": "${elementInfo.selector}", "property": "color", "value": "red"},
-  {"action": "changeStyle", "selector": "${elementInfo.selector}", "property": "fontWeight", "value": "bold"}
-]
-
-User: "change text to Hello World"
-Response: [
-  {"action": "changeText", "selector": "${elementInfo.selector}", "content": "Hello World"}
-]`;
-
-  const response = await fetch('https://api.openai.com/v1/chat/completions', {
-    method: 'POST',
-    headers: {
-      'Authorization': `Bearer ${apiKey}`,
-      'Content-Type': 'application/json',
-    },
-    body: JSON.stringify({
-      model: 'gpt-3.5-turbo',
-      messages: [
-        { role: 'system', content: systemPrompt },
-        { role: 'user', content: request }
-      ],
-      max_tokens: 500,
-      temperature: 0.1
-    })
-  });
-
-  if (!response.ok) {
-    if (response.status === 401) {
-      throw new Error('Invalid API key. Please check your API key.');
-    }
-    throw new Error(`API error: ${response.status}`);
-  }
-
-  const data = await response.json();
-  const aiResponse = data.choices[0].message.content;
-
-  try {
-    // Parse the JSON response from AI
-    const actions = JSON.parse(aiResponse);
-    
-    // Validate that it's an array
-    if (!Array.isArray(actions)) {
-      throw new Error('AI response is not an array');
-    }
-
-    // Validate each action has required fields
-    for (const action of actions) {
-      if (!action.action || !action.selector) {
-        throw new Error('Invalid action format');
-      }
-    }
-
-    return actions;
-  } catch (parseError) {
-    console.error('AI Response:', aiResponse);
-    throw new Error('Could not parse AI response. Please try rephrasing your request.');
-  }
-}
-=======
 // Collapsible sections functionality
 window.toggleSection = function(sectionId) {
   const content = document.getElementById(sectionId);
@@ -1049,5 +904,4 @@
     icon.textContent = '▶';
     header.classList.add('collapsed');
   }
-}
->>>>>>> 67d5e670
+}